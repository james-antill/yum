--- conflicted
+++ resolved
@@ -105,13 +105,10 @@
         self.depupdated = []
         self.reinstalled = []
         self.downgraded = []
-<<<<<<< HEAD
         self.failed = []
-=======
 
         self._future_rpmdbv = None
         self._check_future_rpmdbv = None
->>>>>>> 1e61961c
         
     def __len__(self):
         return len(self.pkgdict)
