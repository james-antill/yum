#! /usr/bin/python -tt
# This program is free software; you can redistribute it and/or modify
# it under the terms of the GNU General Public License as published by
# the Free Software Foundation; either version 2 of the License, or
# (at your option) any later version.
#
# This program is distributed in the hope that it will be useful,
# but WITHOUT ANY WARRANTY; without even the implied warranty of
# MERCHANTABILITY or FITNESS FOR A PARTICULAR PURPOSE.  See the
# GNU Library General Public License for more details.
#
# You should have received a copy of the GNU General Public License
# along with this program; if not, write to the Free Software
# Foundation, Inc., 59 Temple Place - Suite 330, Boston, MA 02111-1307, USA.
# Copyright 2005 Duke University
# Copyright 2007 Red Hat
import os
import re
import time
import types
import urlparse
urlparse.uses_fragment.append("media")
import urllib

import Errors
from urlgrabber.grabber import URLGrabber
from urlgrabber.grabber import default_grabber
from urlgrabber.progress import format_number
import urlgrabber.mirror
from urlgrabber.grabber import URLGrabError
import repoMDObject
import packageSack
from repos import Repository
import parser
import sqlitecachec
import sqlitesack
from yum import config
from yum import misc
from yum import comps
from yum import _
from constants import *
import metalink

import logging
import logginglevels

import warnings

import glob
import shutil
import stat
import errno
import tempfile

#  If you want yum to _always_ check the MD .sqlite files then set this to
# False (this doesn't affect .xml files or .sqilte files derived from them).
# With this as True yum will only check when a new repomd.xml or
# new MD is downloaded.
#  Note that with atomic MD, we can't have old MD lying around anymore so
# the only way we need this check is if someone does something like:
#   cp primary.sqlite /var/cache/yum/blah
# ...at which point you lose.
skip_old_DBMD_check = True

warnings.simplefilter("ignore", Errors.YumFutureDeprecationWarning)

logger = logging.getLogger("yum.Repos")
verbose_logger = logging.getLogger("yum.verbose.Repos")

class YumPackageSack(packageSack.PackageSack):
    """imports/handles package objects from an mdcache dict object"""
    def __init__(self, packageClass):
        packageSack.PackageSack.__init__(self)
        self.pc = packageClass
        self.added = {}

    def __del__(self):
        self.close()

    def close(self):
        self.added = {}

    def addDict(self, repo, datatype, dataobj, callback=None):
        if repo in self.added:
            if datatype in self.added[repo]:
                return

        total = len(dataobj)
        if datatype == 'metadata':
            current = 0
            for pkgid in dataobj:
                current += 1
                if callback: callback.progressbar(current, total, repo)
                pkgdict = dataobj[pkgid]
                po = self.pc(repo, pkgdict)
                po.id = pkgid
                self._addToDictAsList(self.pkgsByID, pkgid, po)
                self.addPackage(po)

            if repo not in self.added:
                self.added[repo] = []
            self.added[repo].append('metadata')
            # indexes will need to be rebuilt
            self.indexesBuilt = 0

        elif datatype in ['filelists', 'otherdata']:
            if repo in self.added:
                if 'metadata' not in self.added[repo]:
                    raise Errors.RepoError, '%s md for %s imported before primary' \
                           % (datatype, repo.id)
            current = 0
            for pkgid in dataobj:
                current += 1
                if callback: callback.progressbar(current, total, repo)
                pkgdict = dataobj[pkgid]
                if pkgid in self.pkgsByID:
                    for po in self.pkgsByID[pkgid]:
                        po.importFromDict(pkgdict)

            self.added[repo].append(datatype)
            # indexes will need to be rebuilt
            self.indexesBuilt = 0
        else:
            # umm, wtf?
            pass

    def _retrieve_async(self, repo, data):
        """ Just schedule the metadata downloads """

        for item in data:
            if item in self.added.get(repo, []):
                continue
            if item == 'metadata':
                mydbtype = 'primary_db'
            elif item == 'filelists':
                mydbtype = 'filelists_db'
            elif item == 'otherdata':
                mydbtype = 'other_db'
            else:
                continue

            if self._check_db_version(repo, mydbtype):
                if not self._check_uncompressed_db(repo, mydbtype):
                    repo._retrieveMD(mydbtype, async=True, failfunc=None)

    def populate(self, repo, mdtype='metadata', callback=None, cacheonly=0):
        if mdtype == 'all':
            data = ['metadata', 'filelists', 'otherdata']
        else:
            data = [ mdtype ]

        if not hasattr(repo, 'cacheHandler'):
            repo.cacheHandler = sqlitecachec.RepodataParserSqlite(
                storedir=repo.cachedir,
                repoid=repo.id,
                callback=callback,
                )
        for item in data:
            if repo in self.added:
                if item in self.added[repo]:
                    continue

            if item == 'metadata':
                mydbtype = 'primary_db'
                mymdtype = 'primary'
                repo_get_function = repo.getPrimaryXML
                repo_cache_function = repo.cacheHandler.getPrimary

            elif item == 'filelists':
                mydbtype = 'filelists_db'
                mymdtype = 'filelists'
                repo_get_function = repo.getFileListsXML
                repo_cache_function = repo.cacheHandler.getFilelists

            elif item == 'otherdata':
                mydbtype = 'other_db'
                mymdtype = 'other'
                repo_get_function = repo.getOtherXML
                repo_cache_function = repo.cacheHandler.getOtherdata

            else:
                continue

            if self._check_db_version(repo, mydbtype):
                #  Use gen decompression on DB files. Keeps exactly what we
                # downloaded in the download dir.

                # Backwards compat. ... try the old uncompressed version first.
                db_un_fn = self._check_uncompressed_db(repo, mydbtype)
                if not db_un_fn:
                    db_un_fn = self._check_uncompressed_db_gen(repo, mydbtype)

                if not db_un_fn:
                    db_fn = repo._retrieveMD(mydbtype)
                    if db_fn:
                        db_un_fn = self._check_uncompressed_db_gen(repo,
                                                                   mydbtype)
                    if not db_un_fn: # Shouldn't happen?
                        raise URLGrabError(-1, 'Check uncompressed DB failed')

                dobj = repo.cacheHandler.open_database(db_un_fn)

            else:
                repo._xml2sqlite_local = True
                # Download...
                xml = repo_get_function()

                #  Use generated dir. and handle compression types metadata
                # parser doesn't understand.
                gen = mymdtype + '.xml'
                ret = misc.repo_gen_decompress(xml, gen, cached=repo.cache)
                if not ret:
                    raise URLGrabError(-1, 'Decompress DB failed')
                xml = ret
                # Convert XML => .sqlite
                xmldata = repo.repoXML.getData(mymdtype)
                (ctype, csum) = xmldata.checksum
                dobj = repo_cache_function(xml, csum)

            if not cacheonly:
                self.addDict(repo, item, dobj, callback)
            del dobj


        # get rid of all this stuff we don't need now
        del repo.cacheHandler

    def _check_uncompressed_db_gen(self, repo, mdtype, fast=True):
        """return file name of db in gen/ dir if good, None if not"""

        mydbdata         = repo.repoXML.getData(mdtype)
        (r_base, remote) = mydbdata.location
        fname            = os.path.basename(remote)
        compressed_fn    = repo.cachedir + '/' + fname
        db_un_fn         = mdtype + '.sqlite'

        if not repo._checkMD(compressed_fn, mdtype, data=mydbdata,
                             check_can_fail=fast, fast=fast):
            return None

        ret = misc.repo_gen_decompress(compressed_fn, db_un_fn,
                                       cached=repo.cache)
        if ret:
            return self._check_uncompressed_db_fn(repo, mdtype, ret)
        return None

    def _check_uncompressed_db(self, repo, mdtype):
        """return file name of uncompressed db is good, None if not"""
        mydbdata = repo.repoXML.getData(mdtype)
        (r_base, remote) = mydbdata.location
        fname = os.path.basename(remote)
        compressed_fn = repo.cachedir + '/' + fname
        db_un_fn = misc.decompress(compressed_fn, fn_only=True)

        return self._check_uncompressed_db_fn(repo, mdtype, db_un_fn)

    def _check_uncompressed_db_fn(self, repo, mdtype, db_un_fn):
        result = None

        if os.path.exists(db_un_fn):
            if skip_old_DBMD_check and repo._using_old_MD:
                return db_un_fn

            try:
                repo.checkMD(db_un_fn, mdtype, openchecksum=True)
            except URLGrabError:
                if not repo.cache:
                    misc.unlink_f(db_un_fn)
            else:
                result = db_un_fn

        return result

    def _check_db_version(self, repo, mdtype):
        return repo._check_db_version(mdtype)

class YumRepository(Repository, config.RepoConf):
    """
    This is an actual repository object

    Configuration attributes are pulled in from config.RepoConf.
    """

    def __init__(self, repoid):
        config.RepoConf.__init__(self)
        Repository.__init__(self, repoid)

        self.repofile = None
        self.mirrorurls = []
        self._urls = []
        self.enablegroups = 0
        self.groupsfilename = 'yumgroups.xml' # something some freaks might
                                              # eventually want
        self.repoMDFile = 'repodata/repomd.xml'
        self._repoXML = None
        self._using_old_MD = None
        self._oldRepoMDData = {}
        self.cache = 0
        self.mirrorlistparsed = 0
        self.yumvar = {} # empty dict of yumvariables for $string replacement
        self._proxy_dict = {}
        self.metadata_cookie_fn = 'cachecookie'
        self._metadataCurrent = None
        self._metalink = None
        self.groups_added = False
        self.http_headers = {}
        self.repo_config_age = 0 # if we're a repo not from a file then the
                                 # config is very, very old
        # throw in some stubs for things that will be set by the config class
        self.basecachedir = ""
        self.base_persistdir = ""
        self.cost = 1000
        self.copy_local = 0
        # holder for stuff we've grabbed
        self.retrieved = { 'primary':0, 'filelists':0, 'other':0, 'group':0,
                           'updateinfo':0}

        # callbacks
        self.callback = None  # for the grabber
        self.multi_callback = None
        self.failure_obj = None
        self.mirror_failure_obj = None
        self.interrupt_callback = None
        self._callbacks_changed = False

        # callback function for handling media
        self.mediafunc = None

        # callbacks for gpg key importing and confirmation
        self.gpg_import_func = None
        self.gpgca_import_func = None
        self.confirm_func = None

        #  The reason we want to turn this off are things like repoids
        # called "tmp" in repoquery --repofrompath and/or new1/old1 in repodiff.
        self.timestamp_check = True

        self._sack = None

        self._grabfunc = None
        self._grab = None
        self._async = False

    def __cmp__(self, other):
        """ Sort yum repos. by cost, and then by alphanumeric on their id. """
        if other is None:
            return 1
        if hasattr(other, 'cost'):
            ocost = other.cost
        else:
            ocost = 1000
        ret = cmp(self.cost, ocost)
        if ret:
            return ret
        return cmp(self.id, other.id)

    def _getSack(self):
        # FIXME: Note that having the repo hold the sack, which holds "repos"
        # is not only confusing but creates a circular dep.
        #  Atm. we don't leak memory because RepoStorage.close() is called,
        # which calls repo.close() which calls sack.close() which removes the
        # repos from the sack ... thus. breaking the cycle.
        if self._sack is None:
            self._sack = sqlitesack.YumSqlitePackageSack(
                sqlitesack.YumAvailablePackageSqlite)
        return self._sack
    sack = property(_getSack)

    def _ui_id(self):
        """ Show self.id, but include any $releasever/$basearch/etc. data. """
        if hasattr(self, '__cached_ui_id'):
            return getattr(self, '__cached_ui_id')

        val = config._readRawRepoFile(self)
        if not val:
            val = ''
        else:
            ini, section_id = val
            ini = ini[section_id]
            if 'metalink' in ini:
                val = ini['metalink']
            elif 'mirrorlist' in ini:
                val = ini['mirrorlist']
            else:
                val = ini['baseurl']
        ret = self.id
        if '$releasever' in val:
            ret += '/'
            ret += str(self.yumvar['releasever'])
        if '$basearch' in val:
            ret += '/'
            ret += str(self.yumvar['basearch'])
        # Could maybe list some other things here too?
        setattr(self, '__cached_ui_id', ret)
        return ret
    ui_id = property(_ui_id)

    def close(self):
        if self._sack is not None:
            self.sack.close()
        Repository.close(self)

    def _resetSack(self):
        self._sack = None

    def __getProxyDict(self):
        self.doProxyDict()
        if self._proxy_dict:
            return self._proxy_dict
        return None

    # consistent access to how proxy information should look (and ensuring
    # that it's actually determined for the repo)
    proxy_dict = property(__getProxyDict)

    def getPackageSack(self):
        """Returns the instance of this repository's package sack."""
        return self.sack


    def ready(self):
        """Returns true if this repository is setup and ready for use."""
        if hasattr(self, 'metadata_cookie'):
            return self.repoXML is not None
        return False


    def getGroupLocation(self):
        """Returns the location of the group."""
        if 'group_gz' in self.repoXML.fileTypes():
            thisdata = self.repoXML.getData('group_gz')
        else:
            thisdata = self.repoXML.getData('group')
        return thisdata.location

    def __str__(self):
        return self.ui_id

    def _checksum(self, sumtype, file, CHUNK=2**16, checksum_can_fail=False,
                  datasize=None):
        """takes filename, hand back Checksum of it
           sumtype = md5 or sha
           filename = /path/to/file
           CHUNK=65536 by default"""
        try:
            return misc.checksum(sumtype, file, CHUNK, datasize)
        except (Errors.MiscError, EnvironmentError), e:
            if checksum_can_fail:
                return None
            raise Errors.RepoError, 'Error opening file for checksum: %s' % e

    def dump(self):
        output = '[%s]\n' % self.id
        # we exclude all vars which start with _ or are in this list:
        excluded_vars = ('mediafunc', 'sack', 'metalink_data', 'grab', 
                         'grabfunc', 'repoXML', 'cfg', 'retrieved',
                        'mirrorlistparsed', 'gpg_import_func', 
                        'gpgca_import_func', 'failure_obj',
                        'callback', 'confirm_func', 'groups_added', 
                        'interrupt_callback', 'id', 'mirror_failure_obj',
                        'repo_config_age', 'groupsfilename', 'copy_local', 
                        'basecachedir', 'http_headers', 'metadata_cookie',
                        'metadata_cookie_fn', 'quick_enable_disable',
                        'repoMDFile', 'timestamp_check', 'urls', 'mirrorurls',
                        'yumvar', 'repofile', 'multi_callback')
        for attr in dir(self):
            if attr.startswith('_'):
                continue
            if attr in excluded_vars:
                continue
            if isinstance(getattr(self, attr), types.MethodType):
                continue
            res = getattr(self, attr)
            if not res and type(res) not in (type(False), type(0)):
                res = ''
            if type(res) == types.ListType:
                res = ',\n   '.join(res)
            output = output + '%s = %s\n' % (attr, res)

        return output

    def enablePersistent(self):
        """Persistently enables this repository."""
        self.enable()
        try:
            config.writeRawRepoFile(self,only=['enabled'])
        except IOError, e:
            if e.errno == errno.EACCES:
                logger.warning(e)
            else:
                raise IOError, str(e)

    def disablePersistent(self):
        """Persistently disables this repository."""
        self.disable()
        try:
            config.writeRawRepoFile(self,only=['enabled'])
        except IOError, e:
            if e.errno == errno.EACCES:
                logger.warning(e)
            else:
                raise IOError, str(e)

    def check(self):
        """self-check the repo information  - if we don't have enough to move
           on then raise a repo error"""
        if len(self._urls) < 1 and not self.mediaid:
            raise Errors.RepoError, \
             'Cannot find a valid baseurl for repo: %s' % self.id

    def doProxyDict(self):
        if self._proxy_dict:
            return

        self._proxy_dict = {} # zap it
        proxy_string = None
        empty = (None, '_none_', '')
        if self.proxy is None:  # got 'proxy=_none_'
            proxy_string = ''   # this disables default proxies
        elif self.proxy:
            proxy_string = '%s' % self.proxy
            if self.proxy_username not in empty:

                auth = urllib.quote(self.proxy_username)
                if self.proxy_password not in empty:
                    auth += ':' + urllib.quote(self.proxy_password)

                proto, rest = re.match('(\w+://)(.+)', proxy_string).groups()
                proxy_string = '%s%s@%s' % (proto, auth, rest)

        if proxy_string is not None:
            self._proxy_dict['http'] = proxy_string
            self._proxy_dict['https'] = proxy_string
            self._proxy_dict['ftp'] = proxy_string

    def __headersListFromDict(self, cache=True):
        """Convert our dict of headers to a list of 2-tuples for urlgrabber."""
        headers = []

        for key in self.http_headers:
            headers.append((key, self.http_headers[key]))
        if not (cache or 'Pragma' in self.http_headers):
            headers.append(('Pragma', 'no-cache'))

        return headers

    def setupGrab(self):
        warnings.warn('setupGrab() will go away in a future version of Yum.\n',
                Errors.YumFutureDeprecationWarning, stacklevel=2)
        self._setupGrab()

    def _setupGrab(self):
        """sets up the grabber functions with the already stocked in urls for
           the mirror groups"""

        if self.failovermethod == 'roundrobin':
            mgclass = urlgrabber.mirror.MGRandomOrder
        else:
            mgclass = urlgrabber.mirror.MirrorGroup

        ugopts = self._default_grabopts()
        self._grabfunc = URLGrabber(progress_obj=self.callback,
                                    multi_progress_obj=self.multi_callback,
                                    failure_callback=self.failure_obj,
                                    interrupt_callback=self.interrupt_callback,
                                    copy_local=self.copy_local,
                                    reget='simple',
                                    **ugopts)
        def add_mc(url):
            host = urlparse.urlsplit(url).netloc
            mc = self.metalink_data._host2mc.get(host)
            if mc > 0:
                url = {
                    'mirror': misc.to_utf8(url),
                    'kwargs': { 'max_connections': mc },
                }
            return url
        urls = self.urls
        if self.metalink:
            urls = map(add_mc, urls)

        self._grab = mgclass(self._grabfunc, urls,
                             failure_callback=self.mirror_failure_obj)

    def _default_grabopts(self, cache=True):
        opts = { 'keepalive': self.keepalive,
                 'bandwidth': self.bandwidth,
                 'retry': self.retries,
                 'throttle': self.throttle,
                 'proxies': self.proxy_dict,
                 'timeout': self.timeout,
                 'ip_resolve': self.ip_resolve,
                 'http_headers': tuple(self.__headersListFromDict(cache=cache)),
                 'ssl_verify_peer': self.sslverify,
                 'ssl_verify_host': self.sslverify,
                 'ssl_ca_cert': self.sslcacert,
                 'ssl_cert': self.sslclientcert,
                 'ssl_key': self.sslclientkey,
                 'user_agent': default_grabber.opts.user_agent,
                 'username': self.username,
                 'password': self.password,
                 }
        return opts

    def _getgrabfunc(self):
        if not self._grabfunc or self._callbacks_changed:
            self._setupGrab()
            self._callbacks_changed = False
        return self._grabfunc

    def _getgrab(self):
        if not self._grab or self._callbacks_changed:
            self._setupGrab()
            self._callbacks_changed = False
        return self._grab

    grabfunc = property(lambda self: self._getgrabfunc())
    grab = property(lambda self: self._getgrab())

    def _dirSetupMkdir_p(self, dpath):
        """make the necessary directory path, if possible, raise on failure"""
        if os.path.exists(dpath) and os.path.isdir(dpath):
            return

        if self.cache:
            raise Errors.RepoError, "Cannot access repository dir %s" % dpath

        try:
            os.makedirs(dpath, mode=0755)
        except OSError, e:
            msg = "%s: %s %s: %s" % ("Error making cache directory",
                                     dpath, "error was", e)
            raise Errors.RepoError, msg

    def dirSetup(self):
        """make the necessary dirs, if possible, raise on failure"""

        cachedir = os.path.join(self.basecachedir, self.id)
        persistdir = os.path.join(self.base_persistdir, self.id)
        pkgdir = os.path.join(cachedir, 'packages')
        hdrdir = os.path.join(cachedir, 'headers')
        self.setAttribute('_dir_setup_cachedir', cachedir)
        self.setAttribute('_dir_setup_pkgdir', pkgdir)
        self.setAttribute('_dir_setup_hdrdir', hdrdir)
        self.setAttribute('_dir_setup_persistdir', persistdir)
        ext=''
        if os.geteuid() != 0:
            ext = '-ro'
        self.setAttribute('_dir_setup_gpgdir', persistdir + '/gpgdir' + ext)
        self.setAttribute('_dir_setup_gpgcadir', persistdir + '/gpgcadir' + ext)

        cookie = self.cachedir + '/' + self.metadata_cookie_fn
        self.setAttribute('_dir_setup_metadata_cookie', cookie)

        for dir in [self.cachedir, self.pkgdir]:
            self._dirSetupMkdir_p(dir)

        # persistdir is really root-only but try the make anyway and just
        # catch the exception
        for dir in [self.persistdir]:
            try:
                self._dirSetupMkdir_p(dir)
            except Errors.RepoError, e:
                pass
                
        # if we're using a cachedir that's not the system one, copy over these
        # basic items from the system one
        self._preload_md_from_system_cache('repomd.xml')
        self._preload_md_from_system_cache('cachecookie')
        self._preload_md_from_system_cache('mirrorlist.txt')
        self._preload_md_from_system_cache('metalink.xml')

    def _dirGetAttr(self, attr):
        """ Make the directory attributes call .dirSetup() if needed. """
        attr = '_dir_setup_' + attr
        if not hasattr(self, attr):
            self.dirSetup()
        return getattr(self, attr)
    def _dirSetAttr(self, attr, val):
        """ Make the directory attributes call .dirSetup() if needed. """
        attr = '_dir_setup_' + attr
        if not hasattr(self, attr):
            self.dirSetup()

        if attr == '_dir_setup_pkgdir':
            if not hasattr(self, '_old_pkgdirs'):
                self._old_pkgdirs = []
            self._old_pkgdirs.append(getattr(self, attr))

        ret = setattr(self, attr, val)
        if attr in ('_dir_setup_pkgdir', ):
            self._dirSetupMkdir_p(val)
        return ret
    cachedir = property(lambda self: self._dirGetAttr('cachedir'))
    persistdir = property(lambda self: self._dirGetAttr('persistdir'))

    pkgdir   = property(lambda self: self._dirGetAttr('pkgdir'),
                        lambda self, x: self._dirSetAttr('pkgdir', x))
    hdrdir   = property(lambda self: self._dirGetAttr('hdrdir'),
                        lambda self, x: self._dirSetAttr('hdrdir', x))
    gpgdir   = property(lambda self: self._dirGetAttr('gpgdir'),
                        lambda self, x: self._dirSetAttr('gpgdir', x))
    gpgcadir   = property(lambda self: self._dirGetAttr('gpgcadir'),  
                        lambda self, x: self._dirSetAttr('gpgcadir', x))
    metadata_cookie = property(lambda self: self._dirGetAttr('metadata_cookie'))

    def baseurlSetup(self):
        warnings.warn('baseurlSetup() will go away in a future version of Yum.\n',
                Errors.YumFutureDeprecationWarning, stacklevel=2)
        self._baseurlSetup()

    def _hack_mirrorlist_for_anaconda(self):
        #  Anaconda doesn't like having mirrorlist and metalink, so we allow
        # mirrorlist to act like metalink. Except we'd really like to know which
        # we have without parsing it ... and want to store it in the right
        # place etc.
        #  So here is #1 hack: see if the metalin kis unset and the mirrorlist
        # URL contains the string "metalink", if it does we copy it over.
        if self.metalink:
            return
        if not self.mirrorlist:
            return
        if self.mirrorlist.find("metalink") == -1:
            return
        self.metalink = self.mirrorlist

    def _baseurlSetup(self):
        """go through the baseurls and mirrorlists and populate self.urls
           with valid ones, run  self.check() at the end to make sure it worked"""

        self.baseurl = self._replace_and_check_url(self.baseurl)
        # FIXME: We put all the mirrors in .baseurl as well as
        # .urls for backward compat. (see bottom of func). So we'll save this
        # out for repolist -v ... or anything else wants to know the baseurl
        self._orig_baseurl = self.baseurl

        mirrorurls = []
        self._hack_mirrorlist_for_anaconda()
        if self.metalink and not self.mirrorlistparsed:
            # FIXME: This is kind of lying to API callers
            mirrorurls.extend(list(self.metalink_data.urls()))
            self.mirrorlistparsed = True
        if self.mirrorlist and not self.mirrorlistparsed:
            mirrorurls.extend(self._getMirrorList())
            self.mirrorlistparsed = True

        self.mirrorurls = self._replace_and_check_url(mirrorurls)
        self._urls = self.baseurl + self.mirrorurls
        # if our mirrorlist is just screwed then make sure we unlink a mirrorlist cache
        if len(self._urls) < 1:
            if hasattr(self, 'mirrorlist_file') and os.path.exists(self.mirrorlist_file):
                if not self.cache:
                    try:
                        misc.unlink_f(self.mirrorlist_file)
                    except (IOError, OSError), e:
                        print 'Could not delete bad mirrorlist file: %s - %s' % (self.mirrorlist_file, e)
                    else:
                        print 'removing mirrorlist with no valid mirrors: %s' % self.mirrorlist_file
        # store them all back in baseurl for compat purposes
        self.baseurl = self._urls
        self.check()

    def _replace_and_check_url(self, url_list):
        goodurls = []
        skipped = None
        for url in url_list:
            # obvious bogons get ignored b/c, we could get more interesting checks but <shrug>
            if url in ['', None]:
                continue
            url = parser.varReplace(url, self.yumvar)
            if url[-1] != '/':
                url= url + '/'
            try:
                # This started throwing ValueErrors, BZ 666826
                (s,b,p,q,f,o) = urlparse.urlparse(url)
            except (ValueError, IndexError, KeyError), e:
                s = 'blah'

            if s not in ['http', 'ftp', 'file', 'https']:
                skipped = url
                continue
            else:
                goodurls.append(url)

        if skipped is not None:
            # Caller cleans up for us.
            if goodurls:
                print 'YumRepo Warning: Some mirror URLs are not using ftp, http[s] or file.\n Eg. %s' % misc.to_utf8(skipped)
            else: # And raises in this case
                print 'YumRepo Error: All mirror URLs are not using ftp, http[s] or file.\n Eg. %s' % misc.to_utf8(skipped)
        return goodurls

    def _geturls(self):
        if not self._urls:
            self._baseurlSetup()
        return self._urls

    urls = property(fget=lambda self: self._geturls(),
                    fset=lambda self, value: setattr(self, "_urls", value),
                    fdel=lambda self: setattr(self, "_urls", None))

    def _getMetalink(self):
        if not self._metalink:
            self.metalink_filename = self.cachedir + '/' + 'metalink.xml'
            local = self.metalink_filename + '.tmp'
            if not self._metalinkCurrent():
                url = misc.to_utf8(self.metalink)
                ugopts = self._default_grabopts(cache=self.http_caching=='all')
                try:
                    ug = URLGrabber(progress_obj = self.callback, **ugopts)
                    result = ug.urlgrab(url, local, text=self + "/metalink")

                except urlgrabber.grabber.URLGrabError, e:
                    if not os.path.exists(self.metalink_filename):
                        msg = ("Cannot retrieve metalink for repository: %s. "
                               "Please verify its path and try again" % self )
                        raise Errors.RepoError, msg
                    #  Now, we have an old usable metalink, so we can't move to
                    # a newer repomd.xml ... or checksums won't match.
                    print "Could not get metalink %s error was\n%s: %s" % (url, e.args[0], misc.to_unicode(e.args[1]))                    
                    self._metadataCurrent = True

            if not self._metadataCurrent:
                try:
                    self._metalink = metalink.MetaLinkRepoMD(result)
                    shutil.move(result, self.metalink_filename)
                except metalink.MetaLinkRepoErrorParseFail, e:
                    # Downloaded file failed to parse, revert (dito. above):
                    print "Could not parse metalink %s error was \n%s"%(url, e)
                    self._metadataCurrent = True
                    misc.unlink_f(result)

            if self._metadataCurrent:
                self._metalink = metalink.MetaLinkRepoMD(self.metalink_filename)

        return self._metalink

    metalink_data = property(fget=lambda self: self._getMetalink(),
                             fset=lambda self, value: setattr(self, "_metalink",
                                                              value),
                             fdel=lambda self: setattr(self, "_metalink", None))

    def _getFile(self, url=None, relative=None, local=None, start=None, end=None,
            copy_local=None, checkfunc=None, text=None, reget='simple', 
            cache=True, size=None, **kwargs):
        """retrieve file from the mirrorgroup for the repo
           relative to local, optionally get range from
           start to end, also optionally retrieve from a specific baseurl"""

        # if local or relative is None: raise an exception b/c that shouldn't happen
        # if url is not None - then do a grab from the complete url - not through
        # the mirror, raise errors as need be
        # if url is None do a grab via the mirror group/grab for the repo
        # return the path to the local file

        # if copylocal isn't specified pickup the repo-defined attr
        if copy_local is None:
            copy_local = self.copy_local

        if local is None or relative is None:
            raise Errors.RepoError, \
                  "get request for Repo %s, gave no source or dest" % self

        if self.cache == 1:
            if os.path.exists(local): # FIXME - we should figure out a way
                return local          # to run the checkfunc from here

            else: # ain't there - raise
                raise Errors.RepoError, \
                    "Caching enabled but no local cache of %s from %s" % (local,

                           self)

        if url:
            (scheme, netloc, path, query, fragid) = urlparse.urlsplit(url)

        if self.mediaid and self.mediafunc:
            discnum = 1
            if url:
                if scheme == "media" and fragid:
                    discnum = int(fragid)
            try:
                # FIXME: we need to figure out what really matters to
                # pass to the media grabber function here
                result = self.mediafunc(local = local, checkfunc = checkfunc, relative = relative, text = text, copy_local = copy_local, url = url, mediaid = self.mediaid, name = self.name, discnum = discnum, range = (start, end))
                return result
            except Errors.MediaError, e:
                verbose_logger.log(logginglevels.DEBUG_2, "Error getting package from media; falling back to url %s" %(e,))

        if size:
            dirstat = os.statvfs(os.path.dirname(local))
            avail = dirstat.f_bavail * dirstat.f_bsize
            if avail < long(size):
                raise Errors.RepoError, _('''\
Insufficient space in download directory %s
    * free   %s
    * needed %s'''
                ) % (os.path.dirname(local), format_number(avail), format_number(long(size)))

        if url and scheme != "media":
            ugopts = self._default_grabopts(cache=cache)
            ug = URLGrabber(progress_obj = self.callback,
                            copy_local = copy_local,
                            reget = reget,
                            failure_callback = self.failure_obj,
                            interrupt_callback=self.interrupt_callback,
                            checkfunc=checkfunc,
                            size=size,
                            **ugopts)

            remote = url + '/' + relative

            try:
                result = ug.urlgrab(misc.to_utf8(remote), local,
                                    text=misc.to_utf8(text),
                                    range=(start, end),
                                    )
            except URLGrabError, e:
                errstr = "failed to retrieve %s from %s\nerror was %s" % (relative, self, e)
                if self.mirrorurls:
                    errstr +="\n  You could try running: yum clean expire-cache"
                    errstr +="\n  To get a new set of mirrors."
                raise Errors.RepoError, errstr


        else:
            headers = tuple(self.__headersListFromDict(cache=cache))
            try:
                result = self.grab.urlgrab(misc.to_utf8(relative), local,
                                           text = misc.to_utf8(text),
                                           range = (start, end),
                                           copy_local=copy_local,
                                           reget = reget,
                                           checkfunc=checkfunc,
                                           http_headers=headers,
                                           size=size,
                                           **kwargs
                                           )
            except URLGrabError, e:
<<<<<<< HEAD
                errstr = "failure: %s from %s: %s" % (relative, self, e)
                if e.errno == 256:
                    raise Errors.NoMoreMirrorsRepoError, errstr
                else:
                    raise Errors.RepoError, errstr
=======
                errstr = "failure: %s from %s: %s" % (relative, self.id, e)
                errors = getattr(e, 'errors', None)
                raise Errors.NoMoreMirrorsRepoError(errstr, errors)
>>>>>>> 88fc201b

        return result
    __get = _getFile

    def getPackage(self, package, checkfunc=None, text=None, cache=True, **kwargs):
        remote = package.relativepath
        local = package.localPkg()
        basepath = package.basepath

        if self._preload_pkg_from_system_cache(package):
            if package.verifyLocalPkg():
                return local
            misc.unlink_f(local)

        if checkfunc is None:
            checkfunc = lambda obj: package.verifyLocalPkg()

        ret = self._getFile(url=basepath,
                        relative=remote,
                        local=local,
                        checkfunc=checkfunc,
                        text=text,
                        cache=cache,
                        size=package.size,
                        **kwargs
                        )

        if not package.verifyLocalPkg(): # Don't return as "success" when bad.
            msg = "Downloaded package %s, from %s, but it was invalid."
            msg = msg % (package, package.repo.id)
            raise Errors.RepoError, msg

        return ret

    def getHeader(self, package, checkfunc = None, reget = 'simple',
            cache = True):

        remote = package.relativepath
        local =  package.localHdr()
        start = package.hdrstart
        end = package.hdrend
        size = end-start
        basepath = package.basepath
        # yes, I know, don't ask
        if not os.path.exists(self.hdrdir):
            os.makedirs(self.hdrdir)

        return self._getFile(url=basepath, relative=remote, local=local, start=start,
                        reget=None, end=end, checkfunc=checkfunc, copy_local=1,
                        cache=cache, size=size,
                        )

    def metadataCurrent(self):
        """Check if there is a metadata_cookie and check its age. If the
        age of the cookie is less than metadata_expire time then return true
        else return False. This result is cached, so that metalink/repomd.xml
        are synchronized."""
        if self._metadataCurrent is not None:
            return self._metadataCurrent

        mC_def = self.withinCacheAge(self.metadata_cookie, self.metadata_expire)
        if not mC_def: # Normal path...
            self._metadataCurrent = mC_def
            return mC_def

        # Edge cases, both repomd.xml and metalink (if used). Must exist.
        repomdfn = self.cachedir + '/' + 'repomd.xml'
        if not os.path.exists(repomdfn):
            self._metadataCurrent = False
            return False

        self._hack_mirrorlist_for_anaconda()
        mlfn = self.cachedir + '/' + 'metalink.xml'
        if self.metalink and not os.path.exists(mlfn):
            self._metadataCurrent = False
            return False

        self._metadataCurrent = True
        return True

    #  The metalink _shouldn't_ be newer than the repomd.xml or the checksums
    # will be off, but we only really care when we are downloading the
    # repomd.xml ... so keep it in mind that they can be off on disk.
    #  Also see _getMetalink()
    def _metalinkCurrent(self):
        if self._metadataCurrent is not None:
            return self._metadataCurrent

        if self.cache and not os.path.exists(self.metalink_filename):
            raise Errors.RepoError, 'Cannot find metalink.xml file for %s' %self

        if self.cache:
            self._metadataCurrent = True
        elif not os.path.exists(self.metalink_filename):
            self._metadataCurrent = False
        elif self.withinCacheAge(self.metadata_cookie, self.metadata_expire):
            self._metadataCurrent = True
        else:
            self._metadataCurrent = False
        return self._metadataCurrent

    def withinCacheAge(self, myfile, expiration_time):
        """check if any file is older than a certain amount of time. Used for
           the cachecookie and the mirrorlist
           return True if w/i the expiration time limit
           false if the time limit has expired

           Additionally compare the file to age of the newest .repo or yum.conf
           file. If any of them are newer then invalidate the cache
           """

        # -1 is special and should never get refreshed
        if expiration_time == -1 and os.path.exists(myfile):
            return True
        val = False
        if os.path.exists(myfile):
            cookie_info = os.stat(myfile)
            if cookie_info[8] + expiration_time > time.time():
                val = True
            # WE ARE FROM THE FUTURE!!!!
            elif cookie_info[8] > time.time():
                val = False

            # make sure none of our config files for this repo are newer than
            # us
            if cookie_info[8] < int(self.repo_config_age):
                val = False

        return val

    def setMetadataCookie(self):
        """if possible, set touch the metadata_cookie file"""

        check = self.metadata_cookie
        if not os.path.exists(self.metadata_cookie):
            check = self.cachedir

        if os.access(check, os.W_OK):
            fo = open(self.metadata_cookie, 'w+')
            fo.close()
            del fo

    def setup(self, cache, mediafunc = None, gpg_import_func=None, confirm_func=None, gpgca_import_func=None):
        try:
            self.cache = cache
            self.mediafunc = mediafunc
            self.gpg_import_func = gpg_import_func
            self.gpgca_import_func = gpgca_import_func
            self.confirm_func = confirm_func
        except Errors.RepoError, e:
            raise
        if not self.mediafunc and self.mediaid and not self.mirrorlist and not self.baseurl:
            verbose_logger.log(logginglevels.DEBUG_2, "Disabling media repo for non-media-aware frontend")
            self.enabled = False
            self.skip_if_unavailable = True

    def _cachingRepoXML(self, local):
        """ Should we cache the current repomd.xml """
        if self.cache and not os.path.exists(local):
            raise Errors.RepoError, 'Cannot find repomd.xml file for %s' % self
        if self.cache or self.metadataCurrent():
            return True
        return False

    def _getFileRepoXML(self, local, text=None, grab_can_fail=None):
        """ Call _getFile() for the repomd.xml file. """
        checkfunc = (self._checkRepoXML, (), {})
        if grab_can_fail is None:
            grab_can_fail = 'old_repo_XML' in self._oldRepoMDData
        tfname = ''
        try:
            # This is named so that "yum clean metadata" picks it up
            tfname = tempfile.mktemp(prefix='repomd', suffix="tmp.xml",
                                     dir=os.path.dirname(local))
            result = self._getFile(relative=self.repoMDFile,
                                   local=tfname,
                                   copy_local=1,
                                   text=text,
                                   reget=None,
                                   checkfunc=checkfunc,
                                   cache=self.http_caching == 'all',
                                   size=102400) # setting max size as 100K

        except URLGrabError, e:
            misc.unlink_f(tfname)
            if grab_can_fail:
                return None
            raise Errors.RepoError, 'Error downloading file %s: %s' % (local, e)
        except Errors.RepoError:
            misc.unlink_f(tfname)
            if grab_can_fail:
                return None
            raise

        # This should always work...
        try:
            os.rename(result, local)
        except:
            # But in case it doesn't...
            misc.unlink_f(tfname)
            if grab_can_fail:
                return None
            raise Errors.RepoError, 'Error renaming file %s to %s' % (result,
                                                                      local)
        return local

    def _parseRepoXML(self, local, parse_can_fail=None):
        """ Parse the repomd.xml file. """
        try:
            return repoMDObject.RepoMD(self.id, local)
        except Errors.RepoMDError, e:
            if parse_can_fail is None:
                parse_can_fail = 'old_repo_XML' in self._oldRepoMDData
            if parse_can_fail:
                return None
            raise Errors.RepoError, 'Error importing repomd.xml from %s: %s' % (self, e)

    def _saveOldRepoXML(self, local):
        """ If we have an older repomd.xml file available, save it out. """
        # Cleanup old trash...
        for fname in glob.glob(self.cachedir + "/*.old.tmp"):
            misc.unlink_f(fname)

        if os.path.exists(local):
            old_local = local + '.old.tmp' # locked, so this is ok
            shutil.copy2(local, old_local)
            xml = self._parseRepoXML(old_local, True)
            if xml is None:
                return None
            self._oldRepoMDData = {'old_repo_XML' : xml, 'local' : local,
                                   'old_local' : old_local, 'new_MD_files' : []}
            return xml
        return None

    def _revertOldRepoXML(self):
        """ If we have older data available, revert to it. """

        #  If we can't do a timestamp check, then we can be looking at a
        # completely different repo. from last time ... ergo. we can't revert.
        #  We still want the old data, so we don't download twice. So we
        # pretend everything is good until the revert.
        if not self.timestamp_check:
            raise Errors.RepoError, "Can't download or revert repomd.xml"

        if 'old_repo_XML' not in self._oldRepoMDData:
            self._oldRepoMDData = {}
            return

        # Unique names mean the rename doesn't work anymore.
        for fname in self._oldRepoMDData['new_MD_files']:
            misc.unlink_f(fname)

        old_data = self._oldRepoMDData
        self._oldRepoMDData = {}

        if 'old_local' in old_data:
            os.rename(old_data['old_local'], old_data['local'])

        self._repoXML = old_data['old_repo_XML']

        if 'old_MD_files' not in old_data:
            return
        for revert in old_data['old_MD_files']:
            os.rename(revert + '.old.tmp', revert)

    def _doneOldRepoXML(self):
        """ Done with old data, delete it. """
        old_data = self._oldRepoMDData
        self._oldRepoMDData = {}

        if 'old_local' in old_data:
            misc.unlink_f(old_data['old_local'])

        if 'old_MD_files' not in old_data:
            return
        for revert in old_data['old_MD_files']:
            misc.unlink_f(revert + '.old.tmp')

    def _get_mdtype_data(self, mdtype, repoXML=None):
        if repoXML is None:
            repoXML = self.repoXML

        if mdtype == 'group' and 'group_gz' in repoXML.fileTypes():
            mdtype = 'group_gz'
        if (mdtype in ['other', 'filelists', 'primary'] and
            self._check_db_version(mdtype + '_db', repoXML=repoXML)):
            mdtype += '_db'

        return (mdtype, repoXML.repoData.get(mdtype))

    def _get_mdtype_fname(self, data, compressed=False):
        (r_base, remote) = data.location
        local = self.cachedir + '/' + os.path.basename(remote)

        if compressed: # DB file, we need the uncompressed version
            local = misc.decompress(local, fn_only=True)
        return local

    def _groupCheckDataMDNewer(self):
        """ We check the timestamps, if any of the timestamps for the
            "new" data is older than what we have ... we revert. """

        if 'old_repo_XML' not in self._oldRepoMDData:
            return True
        old_repo_XML = self._oldRepoMDData['old_repo_XML']

        if (self.timestamp_check and
            old_repo_XML.timestamp > self.repoXML.timestamp):
            logger.warning("Not using downloaded repomd.xml because it is "
                           "older than what we have:\n"
                           "  Current   : %s\n  Downloaded: %s" %
                           (time.ctime(old_repo_XML.timestamp),
                            time.ctime(self.repoXML.timestamp)))
            return False
        return True

    @staticmethod
    def _checkRepoXMLMetalink(repoXML, repomd):
        """ Check parsed repomd.xml against metalink.repomd data. """
        if repoXML.timestamp != repomd.timestamp:
            return False
        if repoXML.length != repomd.size:
            return False

        done = False
        for checksum in repoXML.checksums:
            if checksum not in repomd.chksums:
                continue

            if repoXML.checksums[checksum] != repomd.chksums[checksum]:
                return False

            #  All checksums should be trusted, but if we have more than one
            # then we might as well check them all ... paranoia is good.
            done = True

        return done

    def _checkRepoMetalink(self, repoXML=None, metalink_data=None):
        """ Check the repomd.xml against the metalink data, if we have it. """

        if repoXML is None:
            repoXML = self._repoXML
        if metalink_data is None:
            metalink_data = self.metalink_data

        if self._checkRepoXMLMetalink(repoXML, metalink_data.repomd):
            return True

        # FIXME: We probably want to skip to the first mirror which has the
        # latest repomd.xml, but say "if we can't find one, use the newest old
        # repomd.xml" ... alas. that's not so easy to do in urlgrabber atm.
        for repomd in self.metalink_data.old_repomds:
            if self._checkRepoXMLMetalink(repoXML, repomd):
                verbose_logger.log(logginglevels.DEBUG_2,
                                   "Using older repomd.xml\n"
                                   "  Latest: %s\n"
                                   "  Using: %s" %
                                   (time.ctime(metalink_data.repomd.timestamp),
                                    time.ctime(repomd.timestamp)))
                return True
        return False

    def _latestRepoXML(self, local):
        """ Save the Old Repo XML, and if it exists check to see if it's the
            latest available given the metalink data. """

        oxml = self._saveOldRepoXML(local)
        if not oxml: # No old repomd.xml data
            return False

        self._hack_mirrorlist_for_anaconda()
        if not self.metalink: # Nothing to check it against
            return False

        # Get the latest metalink, and the latest repomd data from it
        repomd = self.metalink_data.repomd

        if self.timestamp_check and oxml.timestamp > repomd.timestamp:
            #  We have something "newer" than the latest, and have timestamp
            # checking which will kill anything passing the metalink check.
            return True

        # Do we have the latest repomd already
        return self._checkRepoXMLMetalink(oxml, repomd)

    def _commonLoadRepoXML(self, text, mdtypes=None):
        """ Common LoadRepoXML for instant and group, returns False if you
            should just return. """
        local  = self.cachedir + '/repomd.xml'
        if self._repoXML is not None:
            return False

        if self._cachingRepoXML(local):
            caching = True
            result = local
        else:
            caching = False
            if self._latestRepoXML(local):
                result = local
                old_data = self._oldRepoMDData
                self._repoXML = old_data['old_repo_XML']
            else:
                result = self._getFileRepoXML(local, text)
                if result is None:
                    # Ignore this as we have a copy
                    self._revertOldRepoXML()
                    return False

            # if we have a 'fresh' repomd.xml then update the cookie
            self.setMetadataCookie()

        if self._repoXML is None:
            self._repoXML = self._parseRepoXML(result)
        if self._repoXML is None:
            self._revertOldRepoXML()
            return False

        self._using_old_MD = caching
        if caching:
            return False # Skip any work.

        if not self._groupCheckDataMDNewer():
            self._revertOldRepoXML()
            return False
        return True

    def _check_db_version(self, mdtype, repoXML=None):
        if self.mddownloadpolicy == 'xml':
            return False

        if repoXML is None:
            repoXML = self.repoXML
        if mdtype in repoXML.repoData:
            if DBVERSION == repoXML.repoData[mdtype].dbversion:
                return True
        return False

    # mmdtype is unused, but in theory was == primary
    # dbmtype == primary_db etc.
    def _groupCheckDataMDValid(self, data, dbmdtype, mmdtype, file_check=False):
        """ Check that we already have this data, and that it's valid. Given
            the DB mdtype and the main mdtype (no _db suffix). """

        if data is None:
            return None

        if not file_check:
            compressed = False
            local = self._get_mdtype_fname(data)
        else:
            compressed = False
            local = self._get_mdtype_fname(data)
            if not os.path.exists(local):
                local = misc.decompress(local, fn_only=True)
                compressed = True
        #  If we can, make a copy of the system-wide-cache version of this file,
        # note that we often don't get here. So we also do this in
        # YumPackageSack.populate ... and we look for the uncompressed versions
        # in retrieveMD.
        self._preload_md_from_system_cache(os.path.basename(local))
        if not self._checkMD(local, dbmdtype, openchecksum=compressed,
                             data=data, check_can_fail=True):
            return None

        return local

    def _commonRetrieveDataMD(self, mdtypes=None):
        """ Retrieve any listed mdtypes, and revert if there was a failure.
            Also put any of the non-valid mdtype files from the old_repo_XML
            into the delete list, this means metadata can change filename
            without us leaking it. """

        downloading = self._commonRetrieveDataMD_list(mdtypes)
        for (ndata, nmdtype) in downloading:
            if not self._retrieveMD(nmdtype, retrieve_can_fail=True):
                self._revertOldRepoXML()
                return False
        self._commonRetrieveDataMD_done(downloading)
        return True

    def _commonRetrieveDataMD_list(self, mdtypes):
        """ Return a list of metadata to be retrieved """

        def _mdtype_eq(omdtype, odata, nmdtype, ndata):
            """ Check if two returns from _get_mdtype_data() are equal. """
            if ndata is None:
                return False
            if omdtype != nmdtype:
                return False
            if odata.checksum != ndata.checksum:
                return False
            #  If we turn --unique-md-filenames on without chaning the data,
            # then we'll get different filenames, but the same checksum.
            #  Atm. just say they are different, to make sure we delete the
            # old files.
            orname = os.path.basename(odata.location[1])
            nrname = os.path.basename(ndata.location[1])
            if orname != nrname:
                return False
            return True

        all_mdtypes = self.retrieved.keys()
        # Add in any extra stuff we don't know about.
        for mdtype in self.repoXML.fileTypes():
            if mdtype in all_mdtypes:
                continue
            if mdtype in ('primary_db', 'filelists_db', 'other_db', 'group_gz'):
                continue
            all_mdtypes.append(mdtype)

        if mdtypes is None:
            mdtypes = all_mdtypes

        reverts = []
        if 'old_repo_XML' not in self._oldRepoMDData:
            old_repo_XML = None
        else:
            old_repo_XML = self._oldRepoMDData['old_repo_XML']
            self._oldRepoMDData['old_MD_files'] = reverts

        # Inited twice atm. ... sue me
        self._oldRepoMDData['new_MD_files'] = []
        downloading = []
        for mdtype in all_mdtypes:
            (nmdtype, ndata) = self._get_mdtype_data(mdtype)

            if old_repo_XML:
                (omdtype, odata) = self._get_mdtype_data(mdtype,
                                                         repoXML=old_repo_XML)
                local = self._groupCheckDataMDValid(odata, omdtype,mdtype,True)
                if local:
                    if _mdtype_eq(omdtype, odata, nmdtype, ndata):
                        continue # If they are the same do nothing

                    # Move this version, we _may_ get a new one.
                    # We delete it on success, revert it back on failure.
                    # We don't copy as we know it's bad due to above test.
                    os.rename(local, local + '.old.tmp')
                    reverts.append(local)

                    #  This is the super easy way. We just to see if a generated
                    # file is there for all files, but it should always work.
                    #  And anyone who is giving us MD with blah and blah.sqlite
                    # which are different types, can play a game I like to call
                    # "come here, ouch".
                    gen_local = local + '.sqlite'
                    if os.path.exists(gen_local):
                        os.rename(gen_local, gen_local + '.old.tmp')
                        reverts.append(gen_local)

            if ndata is None: # Doesn't exist in this repo
                continue

            if mdtype not in mdtypes:
                continue

            # No old repomd data, but we might still have uncompressed MD
            if self._groupCheckDataMDValid(ndata, nmdtype, mdtype):
                continue
            downloading.append((ndata, nmdtype))
        return downloading

    def _commonRetrieveDataMD_done(self, downloading):
        """ Uncompress the downloaded metadata """

        for (ndata, nmdtype) in downloading:
            local = self._get_mdtype_fname(ndata, False)
            self._oldRepoMDData['new_MD_files'].append(local)
        self._doneOldRepoXML()

    def _groupLoadRepoXML(self, text=None, mdtypes=None):
        """ Retrieve the new repomd.xml from the repository, then check it
            and parse it. If it fails we revert to the old version and pretend
            that is fine. If the new repomd.xml requires new version of files
            that we have, like updateinfo.xml, we download those too and if any
            of those fail, we again revert everything and pretend old data is
            good. """

        if self._commonLoadRepoXML(text):
            self._commonRetrieveDataMD(mdtypes)

    def _mdpolicy2mdtypes(self):
        md_groups = {'instant'       : ['__None__'],
                     'group:primary' : ['primary'],
                     'group:small'   : ["primary", "updateinfo"],
                     'group:main'    : ["primary", "group", "filelists",
                                        "updateinfo", "prestodelta"]}
        mdtypes = set()
        if type(self.mdpolicy) in types.StringTypes:
            mdtypes.update(md_groups.get(self.mdpolicy, [self.mdpolicy]))
        else:
            for mdpolicy in self.mdpolicy:
                mdtypes.update(md_groups.get(mdpolicy, [mdpolicy]))

        if not mdtypes or 'group:all' in mdtypes:
            mdtypes = None
        else:
            mdtypes.discard("__None__")
            mdtypes = sorted(list(mdtypes))
        return mdtypes

    def _loadRepoXML(self, text=None):
        """retrieve/check/read in repomd.xml from the repository"""
        try:
            return self._groupLoadRepoXML(text, self._mdpolicy2mdtypes())
        except KeyboardInterrupt:
            self._revertOldRepoXML() # Undo metadata cookie?
            raise
        raise Errors.RepoError, 'Bad loadRepoXML policy: %s' % (self.mdpolicy)

    def _getRepoXML(self):
        if self._repoXML:
            return self._repoXML
        self._loadRepoXML(text=self)
        return self._repoXML


    repoXML = property(fget=lambda self: self._getRepoXML(),
                       fset=lambda self, val: setattr(self, "_repoXML", val),
                       fdel=lambda self: setattr(self, "_repoXML", None))

    def _checkRepoXML(self, fo):
        if type(fo) is types.InstanceType:
            filepath = fo.filename
        else:
            filepath = fo

        if self.repo_gpgcheck and not self._override_sigchecks:

            if misc.gpgme is None:
                raise URLGrabError(-1, 'pygpgme is not working so repomd.xml can not be verified for %s' % (self))

            sigfile = self.cachedir + '/repomd.xml.asc'
            try:
                result = self._getFile(relative='repodata/repomd.xml.asc',
                                       copy_local=1,
                                       local = sigfile,
                                       text='%s/signature' % self,
                                       reget=None,
                                       checkfunc=None,
                                       cache=self.http_caching == 'all',
                                       size=102400)
            except URLGrabError, e:
                raise URLGrabError(-1, 'Error finding signature for repomd.xml for %s: %s' % (self, e))
            valid = misc.valid_detached_sig(result, filepath, self.gpgdir)
            if not valid and self.gpg_import_func:
                try:
                    self.gpg_import_func(self, self.confirm_func)
                except Errors.YumBaseError, e:
                    raise URLGrabError(-1, 'Gpg Keys not imported, cannot verify repomd.xml for repo %s' % (self))
                valid = misc.valid_detached_sig(result, filepath, self.gpgdir)

            if not valid:
                raise URLGrabError(-1, 'repomd.xml signature could not be verified for %s' % (self))

        try:
            repoXML = repoMDObject.RepoMD(self.id, filepath)
        except Errors.RepoMDError, e:
            raise URLGrabError(-1, 'Error importing repomd.xml for %s: %s' % (self, e))

        self._hack_mirrorlist_for_anaconda()
        if self.metalink and not self._checkRepoMetalink(repoXML):
            raise URLGrabError(-1, 'repomd.xml does not match metalink for %s' %
                               self)


    def checkMD(self, fn, mdtype, openchecksum=False):
        """check the metadata type against its checksum"""
        return self._checkMD(fn, mdtype, openchecksum)

    def _checkMD(self, fn, mdtype, openchecksum=False,
                 data=None, check_can_fail=False, fast=False):
        """ Internal function, use .checkMD() from outside yum. """

        thisdata = data # So the argument name is nicer
        if thisdata is None:
            thisdata = self.repoXML.getData(mdtype)

        # Note openchecksum means do it after you've uncompressed the data.
        if openchecksum:
            (r_ctype, r_csum) = thisdata.openchecksum # get the remote checksum
            size = thisdata.opensize
        else:
            (r_ctype, r_csum) = thisdata.checksum # get the remote checksum
            size = thisdata.size

        if type(fn) == types.InstanceType: # this is an urlgrabber check
            file = fn.filename
        else:
            file = fn

        if size is not None:
            size = int(size)

        if fast:
            fsize = misc.stat_f(file)
            if fsize is None: # File doesn't exist...
                return None
            if size is None:
                return 1
            if size == fsize.st_size:
                return 1
            if check_can_fail:
                return None
            raise URLGrabError(-1, 'Metadata file does not match size')

        try: # get the local checksum
            l_csum = self._checksum(r_ctype, file, datasize=size)
        except Errors.RepoError, e:
            if check_can_fail:
                return None
            raise URLGrabError(-3, 'Error performing checksum')

        if l_csum == r_csum:
            return 1
        else:
            if check_can_fail:
                return None
            raise URLGrabError(-1, 'Metadata file does not match checksum')

    def retrieveMD(self, mdtype):
        """base function to retrieve metadata files from the remote url
           returns the path to the local metadata file of a 'mdtype'
           mdtype can be 'primary', 'filelists', 'other' or 'group'."""
        return self._retrieveMD(mdtype)

    def _retrieveMD(self, mdtype, retrieve_can_fail=False, **kwargs):
        """ Internal function, use .retrieveMD() from outside yum. """
        #  Note that this can raise Errors.RepoMDError if mdtype doesn't exist
        # for this repo.
        # FIXME - maybe retrieveMD should call decompress() after we've checked
        # the checksum by default? since we're never acting on compressed MD
        thisdata = self.repoXML.getData(mdtype)

        (r_base, remote) = thisdata.location
        fname = os.path.basename(remote)
        local = self.cachedir + '/' + fname

        if self.retrieved.get(mdtype):
            # got it, move along
            return local

        if self.cache == 1:
            if os.path.exists(local):
                try:
                    self.checkMD(local, mdtype)
                except URLGrabError, e:
                    raise Errors.RepoError, \
                        "Caching enabled and local cache: %s does not match checksum" % local
                else:
                    return local

            else: # ain't there - raise
                raise Errors.RepoError, \
                    "Caching enabled but no local cache of %s from %s" % (local,
                           self)

        if (os.path.exists(local) or
            self._preload_md_from_system_cache(os.path.basename(local))):
            if self._checkMD(local, mdtype, check_can_fail=True):
                self.retrieved[mdtype] = 1
                return local # it's the same return the local one

        try:
            def checkfunc(obj):
                self.checkMD(obj, mdtype)
                self.retrieved[mdtype] = 1
            text = "%s/%s" % (self, mdtype)
            if thisdata.size is None:
                reget = None
            else:
                reget = 'simple'
                if os.path.exists(local):
                    if os.stat(local).st_size >= int(thisdata.size):
                        misc.unlink_f(local)
            local = self._getFile(relative=remote,
                                  local=local, 
                                  copy_local=1,
                                  reget=reget,
                                  checkfunc=checkfunc, 
                                  text=text,
                                  cache=self.http_caching == 'all',
                                  size=thisdata.size,
                                  **kwargs)
        except Errors.RepoError:
            if retrieve_can_fail:
                return None
            raise
        except URLGrabError, e:
            if retrieve_can_fail:
                return None
            raise Errors.RepoError, \
                "Could not retrieve %s matching remote checksum from %s" % (local, self)
        else:
            return local


    def getPrimaryXML(self):
        """this gets you the path to the primary.xml file, retrieving it if we
           need a new one"""

        return self.retrieveMD('primary')


    def getFileListsXML(self):
        """this gets you the path to the filelists.xml file, retrieving it if we
           need a new one"""

        return self.retrieveMD('filelists')

    def getOtherXML(self):
        return self.retrieveMD('other')

    def getGroups(self):
        """gets groups and returns group file path for the repository, if there
           is none or retrieve/decompress fails, it returns None"""
        if 'group_gz' in self.repoXML.fileTypes():
            fn = self._retrieveMD('group_gz', retrieve_can_fail=True)
            if fn:
                try:
                    fn = misc.repo_gen_decompress(fn, 'comps.xml')
                except IOError, e:
                    logger.warning(e)
                    fn = None
            return fn
        return self._retrieveMD('group', retrieve_can_fail=True)

    def setCallback(self, callback, multi_callback=None):
        self.callback = callback
        self.multi_callback = multi_callback
        self._callbacks_changed = True

    def setFailureObj(self, failure_obj):
        self.failure_obj = failure_obj
        self._callbacks_changed = True

    def setMirrorFailureObj(self, failure_obj):
        self.mirror_failure_obj = failure_obj
        self._callbacks_changed = True

    def setInterruptCallback(self, callback):
        self.interrupt_callback = callback
        self._callbacks_changed = True

    def _readMirrorList(self, fo, url=None):
        """ read the mirror list from the specified file object """
        returnlist = []

        content = []
        if fo is not None:
            try:
                content = fo.readlines()
            except Exception, e:
                if url is None: # Shouldn't happen
                    url = "<unknown>"
                print "Could not read mirrorlist %s, error was \n%s" %(url, e)
                content = []
            for line in content:
                if not re.match('\w+://\S+\s*$', line):
                    continue
                mirror = line.rstrip() # no more trailing \n's
                mirror = mirror.replace('$ARCH', '$BASEARCH')
                returnlist.append(mirror)

        return (returnlist, content)

    def _getMirrorList(self):
        """retrieve an up2date-style mirrorlist file from our mirrorlist url,
           also save the file to the local repo dir and use that if cache expiry
           not expired

           we also s/$ARCH/$BASEARCH/ and move along
           return the baseurls from the mirrorlist file
           """
        self.mirrorlist_file = self.cachedir + '/' + 'mirrorlist.txt'
        fo = None

        cacheok = False
        if self.withinCacheAge(self.mirrorlist_file, self.mirrorlist_expire):
            cacheok = True
            fo = open(self.mirrorlist_file, 'r')
            url = 'file://' + self.mirrorlist_file # just to keep self._readMirrorList(fo,url) happy
        else:
            url = self.mirrorlist
            scheme = urlparse.urlparse(url)[0]
            if scheme == '':
                url = 'file://' + url
            ugopts = self._default_grabopts()
            try:
                fo = urlgrabber.grabber.urlopen(url, **ugopts)
            except urlgrabber.grabber.URLGrabError, e:
                print "Could not retrieve mirrorlist %s error was\n%s: %s" % (url, e.args[0], misc.to_unicode(e.args[1]))
                fo = None

        (returnlist, content) = self._readMirrorList(fo, url)

        if returnlist:
            if not self.cache and not cacheok:
                output = open(self.mirrorlist_file, 'w')
                for line in content:
                    output.write(line)
                output.close()
        elif not cacheok and os.path.exists(self.mirrorlist_file):
            # New mirror file failed, so use the old one (better than nothing)
            os.utime(self.mirrorlist_file, None)
            return self._readMirrorList(open(self.mirrorlist_file, 'r'))[0]

        return returnlist

    def _preload_file(self, fn, destfn):
        """attempts to copy the file, if possible"""
        # don't copy it if the copy in our users dir is newer or equal
        if not os.path.exists(fn):
            return False
        if os.path.exists(destfn):
            if os.stat(fn)[stat.ST_CTIME] <= os.stat(destfn)[stat.ST_CTIME]:
                return False
        shutil.copy2(fn, destfn)
        return True

    def _preload_file_from_system_cache(self, filename, subdir='',
                                        destfn=None):
        """attempts to copy the file from the system-wide cache,
           if possible"""
        if not hasattr(self, 'old_base_cache_dir'):
            return False
        if self.old_base_cache_dir == "":
            return False

        glob_repo_cache_dir=os.path.join(self.old_base_cache_dir, self.id)
        if not os.path.exists(glob_repo_cache_dir):
            return False
        if os.path.normpath(glob_repo_cache_dir) == os.path.normpath(self.cachedir):
            return False

        # Try to copy whatever file it is
        fn = glob_repo_cache_dir   + '/' + subdir + os.path.basename(filename)
        if destfn is None:
            destfn = self.cachedir + '/' + subdir + os.path.basename(filename)
        return self._preload_file(fn, destfn)

    def _preload_md_from_system_cache(self, filename):
        """attempts to copy the metadata file from the system-wide cache,
           if possible"""
        return self._preload_file_from_system_cache(filename)
    
    def _preload_pkg_from_system_cache(self, pkg):
        """attempts to copy the package from the system-wide cache,
           if possible"""
        pname  = os.path.basename(pkg.localPkg())
        destfn = os.path.join(self.pkgdir, pname)
        if self._preload_file_from_system_cache(pkg.localPkg(),
                                                subdir='packages/',
                                                destfn=destfn):
            return True

        if not hasattr(self, '_old_pkgdirs'):
            return False
        for opkgdir in self._old_pkgdirs:
            if self._preload_file(os.path.join(opkgdir, pname), destfn):
                return True
        return False

    def _verify_md(self):
        problems = []
        print 'verifying md'
        try:
            md_types = self.repoXML.fileTypes()
        except Errors.RepoError, e:
            prb = RepoVerifyProblem(1, "failed to load repomd.xml", str(e))
            problems.append(prb)
            return problems

        for md_type in md_types:
            print 'verifying %s' % md_type
            try:
                self.retrieveMD(md_type)
            except Errors.RepoError, e:
                msg = "%s metadata missing or does not match checksum" % md_type
                prb = RepoVerifyProblem(2, msg, str(e))
                problems.append(prb)

        return problems

    def _verify_comps(self):
        print 'verifying comps'
        problems = []
        # grab the comps for this repo
        # run the xmllint on it
        # chuck it into a comps object
        # make sure it parses

        grpfile = self.getGroups()

        # open it up as a file object so iterparse can cope with our compressed file
        if grpfile is not None:
            grpfile = misc.decompress(grpfile)
        try:
            c = comps.Comps()
            c.add(grpfile)
        except (Errors.GroupsError, Errors.CompsException), e:
            msg = "comps file failed to add"
            prb = RepoVerifyProblem(REPO_PROBLEM_COMPS, msg, str(e))
            problems.add(prb)
        else:
            if c.compscount == 0:
                msg = "no groups in comps"
                prb = RepoVerifyProblem(REPO_PROBLEM_COMPS, msg, "")
                problems.add(prb)

        return problems

    def _verify_packages(self):
        return []

    def verify(self, items=['repodata', 'comps']):
        """download/verify the specified items
           @items = ['repodata', 'comps'] can include: repodata, comps, packages
        """
        problems = []
        if 'repodata' in items:
            problems.extend(self._verify_md())
        if 'comps' in items:        
            if self.enablegroups:
                problems.extend(self._verify_comps())
        if 'packages' in items:
            problems.extend(self._verify_packages())
        # what else can we verify?

        return problems


def getMirrorList(mirrorlist, pdict = None):
    warnings.warn('getMirrorList() will go away in a future version of Yum.\n',
            Errors.YumFutureDeprecationWarning, stacklevel=2)
    """retrieve an up2date-style mirrorlist file from a url,
       we also s/$ARCH/$BASEARCH/ and move along
       returns a list of the urls from that file"""

    returnlist = []
    if hasattr(urlgrabber.grabber, 'urlopen'):
        urlresolver = urlgrabber.grabber
    else:
        import urllib
        urlresolver = urllib

    scheme = urlparse.urlparse(mirrorlist)[0]
    if scheme == '':
        url = 'file://' + mirrorlist
    else:
        url = mirrorlist

    try:
        fo = urlresolver.urlopen(url, proxies=pdict)
    except urlgrabber.grabber.URLGrabError, e:
        print "Could not retrieve mirrorlist %s error was\n%s: %s" % (url, e.args[0], misc.to_unicode(e.args[1]))
        fo = None

    if fo is not None:
        content = fo.readlines()
        for line in content:
            if re.match('\s*(#|$)', line):
                continue
            mirror = line.rstrip() # no more trailing \n's
            mirror = mirror.replace('$ARCH', '$BASEARCH')
            returnlist.append(mirror)

    return returnlist

class RepoVerifyProblem:
    """ Holder for each "problem" we find with a repo.verify(). """
    
    def __init__(self, type, msg, details, fake=False):
        self.type           = type
        self.message        = msg
        self.details        = details
        self.fake           = fake<|MERGE_RESOLUTION|>--- conflicted
+++ resolved
@@ -937,17 +937,9 @@
                                            **kwargs
                                            )
             except URLGrabError, e:
-<<<<<<< HEAD
                 errstr = "failure: %s from %s: %s" % (relative, self, e)
-                if e.errno == 256:
-                    raise Errors.NoMoreMirrorsRepoError, errstr
-                else:
-                    raise Errors.RepoError, errstr
-=======
-                errstr = "failure: %s from %s: %s" % (relative, self.id, e)
                 errors = getattr(e, 'errors', None)
                 raise Errors.NoMoreMirrorsRepoError(errstr, errors)
->>>>>>> 88fc201b
 
         return result
     __get = _getFile
