.TH "yum.conf" "5" "" "Seth Vidal" "yum configuration file"
.SH "NAME"
.LP 
\fByum.conf\fR \- Configuration file for \fByum(8)\fR.
.SH "DESCRIPTION"
.LP
Yum uses a configuration file at \fB/etc/yum/yum.conf\fR.
.LP
Additional configuration files are also read from the directories set by the
\fBreposdir\fR option (default is `/etc/yum/repos.d').
See the \fBreposdir\fR option below for further details.

.SH "PARAMETERS"
.LP 
There are two types of sections in the yum configuration file(s): main and
repository. Main defines all global configuration options. There should be only
one main section. The repository section(s) define the configuration for each
repository/server. There should be one or more repository sections.

.SH "[main] OPTIONS"
.LP 
The [main] section must exist for yum to do anything. It consists of the
following options:

.IP
\fBcachedir\fR
Directory where yum should store its cache and db files. The default is
`/var/cache/yum'.

.IP
\fBpersistdir\fR
Directory where yum should store information that should persist over multiple
runs. The default is `/var/lib/yum'.

.IP
\fBkeepcache\fR
Either `1' or `0'. Determines whether or not yum keeps the cache
of headers and packages after successful installation.  Default is '1'
(keep files)
.br

.IP
\fBreposdir\fR
A list of directories where yum should look for .repo files which define
repositories to use. Default is `/etc/yum/repos.d'. Each
file in this directory should contain one or more repository sections as
documented in \fB[repository] options\fR below. These will be merged with the
repositories defined in /etc/yum/yum.conf to form the complete set of
repositories that yum will use.

.IP
\fBdebuglevel\fR
Debug message output level. Practical range is 0\-10. Default is `2'.

.IP
\fBerrorlevel\fR
Error message output level. Practical range is 0\-10. Default is `2'.

.IP
\fBrpmverbosity\fR
Debug scriptlet output level. 'info' is the default, other
options are: 'critical', 'emergency', 'error', 'warn' and 'debug'.

.IP
\fBprotected_packages\fR
This is a list of packages that yum should never completely remove. They are
protected via. Obsoletes as well as user/plugin removals.

The default is: yum glob:/etc/yum/protected.d/*.conf
So any packages which should be protected can do so by including a file in 
/etc/yum/protected.d with their package name in it.

Also if this configuration is set to anything, then yum will protect the
package corresponding to the running version of the kernel.

.IP
\fBprotected_multilib\fR
Either `1' or `0'. This tells yum whether or not it should perform a check to
make sure that multilib packages are the same version. For example, if this
option is off (rpm behaviour) pkgA-1.x86_64 and pkgA-2.i386 can be installed
at the same time. However this is very rarely desired.
Install only packages, like the kernel, are exempt from this check.
The default is `1'.

.IP
\fBlogfile\fR
Full directory and file name for where yum should write its log file.

.IP
\fBgpgcheck\fR
Either `1' or `0'. This tells yum whether or not it should perform a GPG
signature check on packages. When this is set in the [main] section it sets the
default for all repositories. 
The default is `0'.

\fBlocalpkg_gpgcheck\fR
Either `1' or `0'. This tells yum whether or not it should perform a GPG
signature check on local packages (packages in a file, not in a repositoy).
The default is `0'.

.IP
\fBrepo_gpgcheck\fR
Either `1' or `0'. This tells yum whether or not it should perform a GPG
signature check on the repodata. When this is set in the [main] section it sets the
default for all repositories. The default is `0'.

.IP
\fBskip_broken\fR
Either `1' or `0'. Resolve depsolve problems by removing packages that
are causing problems from the transaction.

.IP
\fBassumeyes\fR
Either `1' or `0'. Determines whether or not yum prompts for confirmation of
critical actions. Default is `0' (do prompt).
.br
Command-line option: \fB\-y\fP \fB\--assumeyes\fP

.IP
\fBassumeno\fR
Either `1' or `0'. If yum would prompt for confirmation of critical actions, 
assume the user chose no. This is basically the same as doing "echo | yum ..."
but is a bit more usable. This option overrides \fBassumeyes\fP, but is still
subject to \fBalwaysprompt\fP.
Default is `0' (do prompt).
.br
Command-line option: \fB\--assumeno\fP

.IP
\fBalwaysprompt\fR
Either `1' or `0'. Without this option, yum will not prompt for confirmation
when the list of packages to be installed exactly matches those given on the
command line. Unless \fBassumeyes\fR is enabled, it will still prompt when
additional packages need to be installed to fulfill dependencies. Note that
older versions of yum would also always prompt for package removal, and that is
no longer true.
Default is `1'.
.br

.IP
\fBtolerant\fR
Either `1' or `0'. If enabled, then yum will be tolerant of errors on the
command line with regard to packages. For example: if you request to install
foo, bar and baz and baz is installed; yum won't error out complaining that baz
is already installed. Default to `0' (not tolerant).
Note: This option currently does nothing.
.br
Command-line option: \fB\-t\fP

.IP
\fBexclude\fR
List of packages to exclude from updates or installs. This should be a space
separated list.
Shell globs using wildcards (eg. * and ?) are allowed.

.IP
\fBexactarch\fR
Either `1' or `0'. Set to `1' to make yum update only update the architectures
of packages that you have installed. ie: with this enabled yum will not install
an i686 package to update an i386 package. Default is `1'.

.IP
\fBinstallonlypkgs \fR
List of package provides that should only ever be installed, never updated.
Kernels in particular fall into this category. Defaults to kernel,
kernel-bigmem, kernel-enterprise, kernel-smp, kernel-modules, kernel-debug, 
kernel-unsupported, kernel-source, kernel-devel, kernel-PAE, kernel-PAE-debug.

Note that because these are provides, and not just package names, kernel-devel
will also apply to kernel-debug-devel, etc.

.IP
\fBinstallonly_limit \fR
Number of packages listed in installonlypkgs to keep installed at the same
time. Setting to 0 disables this feature. Default is '0'. Note that this
functionality used to be in the "installonlyn" plugin, where this option was
altered via. tokeep.
Note that as of version 3.2.24, yum will now look in the yumdb for a installonly
attribute on installed packages. If that attribute is "keep", then they will
never be removed.

.IP
\fBkernelpkgnames \fR
List of package names that are kernels. This is really only here for the
updating of kernel packages and should be removed out in the yum 2.1 series.

.IP
\fBshowdupesfromrepos\fR
Either `0' or `1'. Set to `1' if you wish to show any duplicate packages from
any repository, from package listings like the info or list commands. Set
to `0' if you want only to see the newest packages from any repository.
Default is `0'.

.IP
\fBobsoletes \fR
This option only has affect during an \fBupdate\fR. It enables yum's
obsoletes processing logic. Useful when doing distribution level upgrades. See
also the yum \fBupgrade\fR command documentation for more details (yum(8)).
Default is `true'.
.br
Command-line option: \fB\-\-obsoletes\fP

.IP
\fBoverwrite_groups \fR
Either `0' or `1'. Used to determine yum's behaviour if two or more
repositories offer the package groups with the same name. If
\fBoverwrite_groups\fR is `1' then the group packages of the last matching
repository will be used. If \fBoverwrite_groups\fR is `0' then the groups
from all matching repositories will be merged together as one large group.

.IP
\fBgroupremove_leaf_only \fR
Either `0' or `1'. Used to determine yum's behaviour when the groupremove
command is run.  If \fBgroupremove_leaf_only\fR is `0' (default) then
all packages in the group will be removed.  If \fBgroupremove_leaf_only\fR is
`1' then only those packages in the group that aren't required by another
package will be removed.

.IP
\fBenable_group_conditionals\fR
Either `0' or `1'. Determines whether yum will allow the use of conditionals
packages. Default is `1' (package conditionals are allowed).

.IP
\fBgroup_package_types\fR
List of the following: optional, default, mandatory. Tells yum which type
of packages in groups will be installed when 'groupinstall' is called. 
Default is: default, mandatory

.IP
\fBgroup_command\fR
List of the following: simple, compat, objects. Tells yum what to do for
group install/upgrade/remove commands.

Simple acts like you did yum group cmd $(repoquery --group --list group), so
it is vrery easy to reason about what will happen. Alas. this is often not what
people want to happen.

Compat. works much like simple, except that when you run "group upgrade" it
actually runs "group install" (this means that you get any new packages added
to the group, but you also get packages added that were there before and you
didn't want).

Objects makes groups act like a real object, seperate from the packages they
contain. Yum keeps track of the groups you have installed, so "group upgrade"
will install new packages for the group but not install old ones. It also knows
about group members that are installed but weren't installed as part of the
group, and won't remove those on "group remove".
Running "yum upgrade" will also run "yum group upgrade" (thus. adding new
packages for all groups).

Default is: compat

.IP
\fBinstallroot \fR
Specifies an alternative installroot, relative to which all packages will be
installed. 
.br
Command-line option: \fB\-\-installroot\fP

.IP
\fBdistroverpkg\fR
The package used by yum to determine the "version" of the distribution. This
can be any installed package. Default is `redhat-release'. You can see what
provides this manually by using: "yum whatprovides redhat-release".

.IP
\fBdiskspacecheck\fR
Either `0' or `1'. Set this to `0' to disable the checking for sufficient
diskspace before a RPM transaction is run. Default is `1' (perform the check).

.IP
\fBtsflags\fR
Comma or space separated list of transaction flags to pass to the rpm
transaction set. These include 'noscripts', 'notriggers', 'nodocs', 'test', 'justdb' and 'nocontexts'. 'repackage' is also available but that does nothing
with newer rpm versions.
You can set all/any of them. However, if you don't know what these do in the
context of an rpm transaction set you're best leaving it alone. Default is
an empty list.

.IP
\fBrecent\fR
Number of days back to look for `recent' packages added to a repository.
Used by the \fBlist recent\fR command. Default is `7'.

.IP
\fBretries\fR
Set the number of times any attempt to retrieve a file should retry before 
returning an error. Setting this to `0' makes yum try forever. Default is `10'.

.IP
\fBkeepalive \fR
Either `0' or `1'. Set whether HTTP keepalive should be used for HTTP/1.1
servers that support it. This can improve transfer speeds by using one
connection when downloading multiple files from a repository. Default is `1'.

.IP
\fBtimeout \fR
Number of seconds to wait for a connection before timing out. Defaults to
30 seconds. This may be too short of a time for extremely overloaded
sites.

.IP
\fBhttp_caching\fR
Determines how upstream HTTP caches are instructed to handle any HTTP downloads
that Yum does. This option can take the following values:

`all' means that all HTTP downloads should be cached.

`packages' means that only RPM package downloads should be cached (but not
repository metadata downloads).

`none' means that no HTTP downloads should be cached.

The default is `all'. This is recommended unless you are experiencing caching
related issues. Try to at least use `packages' to minimize load on repository
servers.

.IP
\fBthrottle \fR
Enable bandwidth throttling for downloads. This option can be expressed as a
absolute data rate in bytes/sec. An SI prefix (k, M or G) may be appended to the
bandwidth value (eg. `5.5k' is 5.5 kilobytes/sec, `2M' is 2 Megabytes/sec).

Alternatively, this option can specify the percentage of total bandwidth to use 
(eg. `60%'). In this case the \fBbandwidth\fR option should be used to specify
the maximum available bandwidth.

Set to `0' to disable bandwidth throttling. This is the default.

.IP
\fBbandwidth \fR
Use to specify the maximum available network bandwidth in bytes/second.  Used
with the \fBthrottle\fR option (above). If \fBthrottle\fR is a percentage and
\fBbandwidth\fR is `0' then bandwidth throttling will be disabled. If
\fBthrottle\fR is expressed as a data rate (bytes/sec) then this option is
ignored. Default is `0' (no bandwidth throttling). 

.IP
\fBip_resolve \fR
Determines how yum resolves host names.

`4' or `IPv4': resolve to IPv4 addresses only.

`6' or `IPv6': resolve to IPv6 addresses only.

.IP
\fBsslcacert \fR
Path to the directory containing the databases of the certificate authorities
yum should use to verify SSL certificates. Defaults to none - uses system
default

.IP
\fBsslverify \fR
Boolean - should yum verify SSL certificates/hosts at all. Defaults to True.

Note that the plugin yum-rhn-plugin will force this value to true, and may
alter other ssl settings (like hostname checking), even if it the machine
is not registered.

.IP
\fBsslclientcert \fR
Path to the SSL client certificate yum should use to connect to repos/remote sites
Defaults to none.

Note that if you are using curl compiled against NSS (default in Fedora/RHEL),
curl treats sslclientcert values with the same basename as _identical_. This
version of yum will check that this isn't true and output an error when the
repositories "foo" and "bar" violate this, like so:

sslclientcert basename shared between foo and bar

.IP
\fBsslclientkey \fR
Path to the SSL client key yum should use to connect to repos/remote sites
Defaults to none.

.IP
\fBssl_check_cert_permissions \fR
Boolean - Whether yum should check the permissions on the paths for the
certificates on the repository (both remote and local). If we can't read any of
the files then yum will force skip_if_unavailable to be true.
This is most useful for non-root processes which use yum on repos. that have
client cert files which are readable only by root.
Defaults to True.

.IP
\fBhistory_record \fR
Boolean - should yum record history entries for transactions. This takes some
disk space, and some extra time in the transactions. But it allows how to know a
lot of information about what has happened before, and display it to the user
with the history info/list/summary commands. yum also provides the
history undo/redo commands. Defaults to True.

Note that if history is recorded, yum uses that information to see if any
modifications to the rpmdb have been done outside of yum. These are always bad,
from yum's point of view, and so yum will issue a warning and automatically
run some of "yum check" to try and find some of the worst problems altering
the rpmdb might have caused.
.IP
This means that turning this option off will stop yum from being able to
detect when the rpmdb has changed and thus. it will never warn you or
automatically run "yum check". The problems will likely still be there, and
yumdb etc. will still be wrong but yum will not warn you about it.

.IP
\fBhistory_record_packages \fR
This is a list of package names that should be recorded as having helped the
transaction. yum plugins have an API to add themselves to this, so it should not
normally be necessary to add packages here. Not that this is also used for the
packages to look for in \-\-version. Defaults to rpm, yum, yum-metadata-parser.

.IP
\fBhistory_list_view \fR
Which column of information to display in the "yum history list" command. There
are currently three options: users, cmds (or commands), auto.

Older versions of yum acted like "users", which always outputs the user who
initiated the yum transaction. You can now specify "commands" which will instead
always output the command line of the transaction. You can also specify
"single-user-commands" which will display the users if there are more than one,
otherwise it will display the command line.

You can also specify "default" which currently selects "single-user-commands".

.IP
\fBcommands\fR
List of functional commands to run if no functional commands are specified
on the command line (eg. "update foo bar baz quux").  None of the short options
(eg. \-y, \-e, \-d) are accepted for this option.

.IP
\fBsyslog_ident \fR
Identification (program name) for syslog messages.

.IP
\fBsyslog_facility \fR
Facility name for syslog messages, see syslog(3).  Default is `LOG_USER'.

.IP
\fBsyslog_device \fR
Where to log syslog messages. Can be a local device (path) or a host:port
string to use a remote syslog.  If empty or points to a nonexistent device,
syslog logging is disabled.  Default is `/dev/log'.

.IP
\fBproxy \fR
URL to the proxy server that yum should use.

.IP
\fBproxy_username \fR
username to use for proxy

.IP
\fBproxy_password \fR
password for this proxy

.IP
\fBusername \fR
username to use for basic authentication to a repo or really any url.

.IP
\fBpassword \fR
password to use with the username for basic authentication.

.IP
\fBplugins \fR
Either `0' or `1'. Global switch to enable or disable yum plugins. Default is
`0' (plugins disabled). See the \fBPLUGINS\fR section of the \fByum(8)\fR man
for more information on installing yum plugins.

.IP
\fBpluginpath \fR
A list of directories where yum should look for plugin modules. Default is
`/usr/share/yum-plugins' and `/usr/lib/yum-plugins'.

.IP
\fBpluginconfpath \fR
A list of directories where yum should look for plugin configuration files.
Default is `/etc/yum/pluginconf.d'.

.IP
\fBmetadata_expire \fR
Time (in seconds) after which the metadata will expire. So that if the
current metadata downloaded is less than this many seconds old then yum will
not update the metadata against the repository.  If you find that
yum is not downloading information on updates as often as you would like
lower the value of this option. You can also change from the default of using
seconds to using days, hours or minutes by appending a d, h or m respectively.
The default is 6 hours, to compliment yum-updatesd running once an hour.
It's also possible to use the word "never", meaning that the metadata will
never expire. Note that when using a metalink file the metalink must always
be newer than the metadata for the repository, due to the validation, so this
timeout also applies to the metalink file.

.IP
\fBmirrorlist_expire \fR
Time (in seconds) after which the mirrorlist locally cached will expire. 
If the current mirrorlist is less than this many seconds old then yum
will not download another copy of the mirrorlist, it has the same extra format
as metadata_expire.
If you find that yum is not downloading the mirrorlists as 
often as you would like lower the value of this option.

.IP
\fBmdpolicy \fR
You can select from different metadata download policies depending on how much
data you want to download with the main repository metadata index. The
advantages of downloading more metadata with the index is that you can't get
into situations where you need to use that metadata later and the versions
available aren't compatible (or the user lacks privileges) and that if the
metadata is corrupt in any way yum will revert to the previous metadata.

`instant' - Just download the new metadata index, this is roughly what yum
always did, however it now does some checking on the index and reverts if
it classifies it as bad.

`group:primary' - Download the primary metadata with the index. This contains
most of the package information and so is almost always required anyway. This
is the default.

`group:small' - With the primary also download the updateinfo metadata, this is
required for yum-security operations and it also used in the graphical clients.
This file also tends to be significantly smaller than most others.

`group:main' - With the primary and updateinfo download the filelists metadata
and the group metadata. The filelists data is required for operations like
"yum install /bin/bash", and also some dependency resolutions require it. The
group data is used in some graphical clients and for group operations like
"yum grouplist Base".

`group:all' - Download all metadata listed in the index, currently the only one
not listed above is the other metadata, which contains the changelog information
which is used by yum-changelog. This is what "yum makecache" uses.

.IP
\fBmultilib_policy \fR
Can be set to 'all' or 'best'. All means install all possible arches for any package you 
want to install. Therefore yum install foo will install foo.i386 and foo.x86_64 on x86_64, 
if it is available. Best means install the best arch for this platform, only.

.IP
\fBbugtracker_url \fR
URL where bugs should be filed for yum. Configurable for local versions or distro-specific
bugtrackers.

.IP
\fBcolor \fR
Whether to display colorized output automatically, depending on the output
terminal, can be changed to always (using ANSI codes) or never.
Default is `auto'.
Possible values are: auto, never, always.
Command-line option: \fB\-\-color\fP

.IP
\fBcolor_list_installed_older \fR
The colorization/highlighting for packages in list/info installed which are
older than the latest available package with the same name and arch.
Default is `bold'.
Possible values are a comma separated list containing: bold, blink, dim,
reverse, underline, fg:black, fg:red, fg:green, fg:yellow, fg:blue, fg:magenta,
fg:cyan, fg:white, bg:black, bg:red, bg:green, bg:yellow, bg:blue, bg:magenta,
bg:cyan, bg:white.

.IP
\fBcolor_list_installed_newer \fR
The colorization/highlighting for packages in list/info installed which are
newer than the latest available package with the same name and arch.
Default is `bold,yellow'.
See color_list_installed_older for possible values.

.IP
\fBcolor_list_installed_reinstall \fR
The colorization/highlighting for packages in list/info installed which is
the same version as the latest available package with the same name and arch.
Default is `normal'.
See color_list_installed_older for possible values.

.IP
\fBcolor_list_installed_extra \fR
The colorization/highlighting for packages in list/info installed which has
no available package with the same name and arch.
Default is `bold,red'.
See color_list_installed_older for possible values.

.IP
\fBcolor_list_available_upgrade \fR
The colorization/highlighting for packages in list/info available which is
an upgrade for the latest installed package with the same name and arch.
Default is `bold,blue'.
See color_list_installed_older for possible values.

.IP
\fBcolor_list_available_downgrade \fR
The colorization/highlighting for packages in list/info available which is
a downgrade for the latest installed package with the same name and arch.
Default is `dim,cyan'.
See color_list_installed_older for possible values.

.IP
\fBcolor_list_available_install \fR
The colorization/highlighting for packages in list/info available which has
no installed package with the same name and arch.
Default is `normal'.
See color_list_installed_older for possible values.

.IP
\fBcolor_list_available_reinstall \fR
The colorization/highlighting for packages in list/info available which is
the same version as the installed package with the same name and arch.
Default is `bold,underline,green.
See color_list_installed_older for possible values.

.IP
\fBcolor_search_match \fR
The colorization/highlighting for text matches in search.
Default is `bold'.
See color_list_installed_older for possible values.

.IP
\fBcolor_update_installed \fR
The colorization/highlighting for packages in the "updates list" which are
installed. The updates list is what is printed when you run "yum update",
"yum list updates", "yum list obsoletes" and "yum check-update".
Default is `normal'.
See color_list_installed_older for possible values.

.IP
\fBcolor_update_local \fR
The colorization/highlighting for packages in the "updates list" which are
already downloaded. The updates list is what is printed when you run
"yum update", "yum list updates", "yum list obsoletes" and "yum check-update".
Default is `bold'.
See color_list_installed_older for possible values.

.IP
\fBcolor_update_remote \fR
The colorization/highlighting for packages in the "updates list" which need to
be downloaded. The updates list is what is printed when you run "yum update",
"yum list updates", "yum list obsoletes" and "yum check-update".
Default is `normal'.
See color_list_installed_older for possible values.


.IP
\fBclean_requirements_on_remove \fR
When removing packages (by removal, update or obsoletion) go through each
package's dependencies. If any of them are no longer required by any other 
package then also mark them to be removed.
Boolean (1, 0, True, False, yes, no) Defaults to False

.IP
<<<<<<< HEAD
\fBupgrade_requirements_on_install \fR
When installing/reinstalling/upgrading packages go through each package's
installed dependencies and check for an update.
Boolean (1, 0, True, False, yes,no) Defaults to False

.IP
\fBrecheck_installed_requires \fR
When upgrading a package do we recheck any requirements that existed in the old
package. Turning this on shouldn't do anything but slow yum depsolving down,
however using rpm --nodeps etc. can break the rpmdb and then this will help.
Boolean (1, 0, True, False, yes,no) Defaults to False

.IP
\fBreset_nice \fR
If set to true then yum will try to reset the nice value to zero, before
running an rpm transaction. Defaults to True.
=======
\fBexit_on_lock\fR
Should the yum client exit immediately when something else has the lock.
Boolean (1, 0, True, False, yes, no) Defaults to False

.IP
\fBloadts_ignoremissing\fR
Should the load-ts command ignore packages that are missing. This includes
packages in the TS to be removed, which aren't installed, and packages in the
TS to be added, which aren't available.
Boolean (1, 0, True, False, yes, no) Defaults to False

.IP
\fBloadts_ignorerpm\fR
Should the load-ts command ignore the rpmdb version (yum version nogroups) or
abort if there is a mismatch between the TS file and the current machine.
Boolean (1, 0, True, False, yes, no) Defaults to False

.IP
\fBloadts_ignorenewrpm\fR
Should the load-ts command ignore the future rpmdb version or
abort if there is a mismatch between the TS file and what will happen on the
current machine.
Note that if loadts_ignorerpm is True, this option does nothing.
Boolean (1, 0, True, False, yes, no) Defaults to False
>>>>>>> 1e61961c


.SH "[repository] OPTIONS"
.LP 
The repository section(s) take the following form:
.IP
\fBExample\fP:
[repositoryid] 
.br 
name=Some name for this repository
.br 
baseurl=url://path/to/repository/ 
.br 

.IP
\fBrepositoryid\fR
Must be a unique name for each repository, one word.

.IP
\fBname\fR
A human readable string describing the repository.

.IP
\fBbaseurl\fR
Must be a URL to the directory where the yum repository's `repodata' directory
lives. Can be an http://, ftp:// or file:// URL. You can specify multiple URLs
in one baseurl statement. The best way to do this is like this:
.br
[repositoryid]
.br
name=Some name for this repository
.br
baseurl=url://server1/path/to/repository/
.br
        url://server2/path/to/repository/
.br
        url://server3/path/to/repository/
.br

If you list more than one baseurl= statement in a repository you will find
yum will ignore the earlier ones and probably act bizarrely. Don't do this,
you've been warned.

You can use HTTP basic auth by prepending "user:password@" to the server
name in the baseurl line.  For example: "baseurl=http://user:passwd@example.com/".

.IP
\fBmetalink\fR
Specifies a URL to a metalink file for the repomd.xml, a list of mirrors for
the entire repository are generated by converting the mirrors for the
repomd.xml file to a baseurl. The metalink file also contains the latest
timestamp from the data in the repomd.xml, the length of the repomd.xml and
checksum data. This data is checked against any downloaded repomd.xml file
and all of the information from the metalink file must match. This can be used
instead of or with the \fBbaseurl\fR option. Substitution variables, described
below, can be used with this option. This option disables the mirrorlist option.
As a special hack is the mirrorlist URL contains the word "metalink" then the
value of mirrorlist is copied to metalink (if metalink is not set).

.IP
\fBmirrorlist\fR
Specifies a URL to a file containing a list of baseurls. This can be used
instead of or with the \fBbaseurl\fR option. Substitution variables, described
below, can be used with this option. 
As a special hack is the mirrorlist URL contains the word "metalink" then the
value of mirrorlist is copied to metalink (if metalink is not set).


.IP
\fBenabled\fR
Either `1' or `0'. This tells yum whether or not use this repository.

.IP
\fBgpgcheck\fR
Either `1' or `0'. This tells yum whether or not it should perform a GPG
signature check on the packages gotten from this repository.

.IP
\fBrepo_gpgcheck\fR
Either `1' or `0'. This tells yum whether or not it should perform a GPG
signature check on the repodata from this repository.

.IP
\fBgpgkey\fR
A URL pointing to the ASCII-armored GPG key file for the repository. This
option is used if yum needs a public key to verify a package and the required
key hasn't been imported into the RPM database. If this option is set, yum will
automatically import the key from the specified URL. You will be prompted before
the key is installed unless the \fBassumeyes\fR option is set.

Multiple URLs may be specified here in the same manner as the \fBbaseurl\fR
option (above). If a GPG key is required to install a package from a
repository, all keys specified for that repository will be installed.

.IP
\fBgpgcakey\fR
A URL pointing to the ASCII-armored CA key file for the repository. This is a normal 
gpg public key - but this key will be used to validate detached signatures of all
other keys. The idea is you are asked to confirm import for this key. After that any other 
gpg key needed for package or repository verification, if it has a detached signature which matches this
key will be automatically imported without user confirmation.

.IP
\fBexclude\fR
Same as the [main] \fBexclude\fR option but only for this repository.
Substitution variables, described below, are honored here.

.IP
\fBincludepkgs\fR
Inverse of exclude. This is a list of packages you want to use from a
repository. If this option lists only one package then that is all yum will
ever see from the repository. Defaults to an empty list.  Substitution
variables, described below, are honored here.

.IP
\fBenablegroups\fR
Either `0' or `1'. Determines whether yum will allow the use of package groups
for this repository. Default is `1' (package groups are allowed).

.IP
\fBfailovermethod\fR
Either `roundrobin' or `priority'.

`roundrobin' randomly selects a URL out of
the list of URLs to start with and proceeds through each of them as it
encounters a failure contacting the host. 

`priority' starts from the first baseurl listed and reads through them
sequentially.

\fBfailovermethod\fR defaults to `roundrobin' if not specified.

.IP
\fBkeepalive\fR
Either `1' or `0'. This tells yum whether or not HTTP/1.1 keepalive should be
used with this repository. See the global option in the [main] section above
for more information.

.IP
\fBtimeout\fR
Overrides the \fBtimeout\fR option from the [main] section for this repository.

.IP
\fBhttp_caching\fR
Overrides the \fBhttp_caching\fR option from the [main] section for this repository.

.IP
\fBretries\fR
Overrides the \fBretries\fR option from the [main] section for this repository.

.IP
\fBthrottle\fR
Overrides the \fBthrottle\fR option from the [main] section for this
repository.

.IP
\fBbandwidth\fR
Overrides the \fBbandwidth\fR option from the [main] section for this
repository.

.IP
\fBip_resolve \fR
Overrides the \fBip_resolve\fR option from the [main] section for this
repository.


.IP
\fBsslcacert \fR
Overrides the \fBsslcacert\fR option from the [main] section for this
repository.

.IP
\fBsslverify \fR
Overrides the \fBsslverify\fR option from the [main] section for this
repository.

.IP
\fBsslclientcert \fR
Overrides the \fBsslclientcert\fR option from the [main] section for this
repository.

.IP
\fBsslclientkey \fR
Overrides the \fBsslclientkey\fR option from the [main] section for this
repository.

.IP
\fBssl_check_cert_permissions \fR
Overrides the \fBssl_check_cert_permissions\fR option from the [main] section
for this repository.

.IP
\fBmetadata_expire \fR
Overrides the \fBmetadata_expire\fR option from the [main] section for this
repository.

.IP
\fBmirrorlist_expire \fR
Overrides the \fBmirrorlist_expire\fR option from the [main] section for this
repository.

.IP
\fBproxy \fR
URL to the proxy server for this repository. Set to '_none_' to disable the 
global proxy setting for this repository. If this is unset it 
inherits it from the global setting

.IP
\fBproxy_username \fR
username to use for proxy.
If this is unset it inherits it from the global setting

.IP
\fBproxy_password \fR
password for this proxy.
If this is unset it inherits it from the global setting


.IP
\fBusername \fR
username to use for basic authentication to a repo or really any url.
If this is unset it inherits it from the global setting

.IP
\fBpassword \fR
password to use with the username for basic authentication.
If this is unset it inherits it from the global setting

.IP
\fBcost \fR
relative cost of accessing this repository. Useful for weighing one repo's packages
as greater/less than any other. defaults to 1000

.IP
\fBskip_if_unavailable \fR
If set to True yum will continue running if this repository cannot be 
contacted for any reason. This should be set carefully as all repos are consulted
for any given command. Defaults to False.
.IP

.SH "URL INCLUDE SYNTAX"
.LP
The inclusion of external configuration files is supported for /etc/yum/yum.conf
and the .repo files in the /etc/yum/repos.d directory. To include a URL, use a
line of the following format:

include=url://to/some/location

The configuration file will be inserted at the position of the "include=" line.
Included files may contain further include lines. Yum will abort with an error
if an inclusion loop is detected.

.SH "GLOB: FOR LIST OPTIONS"
.LP
Any of the configurations options which are a list of items can be specfied
using the glob syntax: \fBglob:/etc/path/somewhere.d/*.conf\fR. This
will read in all files matching that glob and include all lines in each file
(excluding comments and blank lines) as items in the list.
.LP

.SH "VARIABLES"
.LP
There are a number of variables you can use to ease maintenance of yum's
configuration files. They are available in the values of several options
including \fBname\fR, \fBbaseurl\fR and \fBcommands\fB.
.LP

.IP
\fB$releasever\fR
This will be replaced with the value of the version of the package listed
in \fBdistroverpkg\fR. This defaults to the version of `redhat-release'
package.

.IP
\fB$arch\fR
This will be replaced with your architecture as listed by os.uname()[4] in
Python.

.IP
\fB$basearch\fR
This will be replaced with your base architecture in yum. For example, if
your $arch is i686 your $basearch will be i386.

.IP
\fB$uuid\fR
This will be replaced with a unique but persistent uuid for this machine. 
The value that is first generated will be stored in /var/lib/yum/uuid and
reused until this file is deleted.

.IP
\fB$YUM0-$YUM9\fR
These will be replaced with the value of the shell environment variable of
the same name. If the shell environment variable does not exist then the
configuration file variable will not be replaced.

.LP
As of 3.2.28, any file in /etc/yum/vars is turned into a variable named after
the filename (or overrides any of the above variables).

Note that no warnings/errors are given if the files are unreadable, so creating
files that only root can read may be confusing for users.

Also note that only the first line will be read and all new line 
characters are removed, as a convenience. However, no other checking is 
performed on the data. This means it is possible to have bad character 
data in any value.

.SH "FILES"
.nf
/etc/yum/yum.conf
/etc/yum/repos.d/
/etc/yum/pluginconf.d/
/etc/yum/protected.d
/etc/yum/vars

.SH "SEE ALSO"
.LP 
yum(8)
<|MERGE_RESOLUTION|>--- conflicted
+++ resolved
@@ -650,7 +650,6 @@
 Boolean (1, 0, True, False, yes, no) Defaults to False
 
 .IP
-<<<<<<< HEAD
 \fBupgrade_requirements_on_install \fR
 When installing/reinstalling/upgrading packages go through each package's
 installed dependencies and check for an update.
@@ -667,7 +666,7 @@
 \fBreset_nice \fR
 If set to true then yum will try to reset the nice value to zero, before
 running an rpm transaction. Defaults to True.
-=======
+
 \fBexit_on_lock\fR
 Should the yum client exit immediately when something else has the lock.
 Boolean (1, 0, True, False, yes, no) Defaults to False
@@ -692,7 +691,6 @@
 current machine.
 Note that if loadts_ignorerpm is True, this option does nothing.
 Boolean (1, 0, True, False, yes, no) Defaults to False
->>>>>>> 1e61961c
 
 
 .SH "[repository] OPTIONS"
